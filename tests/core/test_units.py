"""Tests for the units module."""

import astropy.units as u
from astropy.tests.helper import assert_quantity_allclose
import pytest
import numpy as np

from spacelink.core import units
from spacelink.core.units import (
    return_loss_to_vswr,
    vswr_to_return_loss,
    wavelength,
    frequency,
<<<<<<< HEAD
=======
    to_dB,
>>>>>>> 09774105
    enforce_units,
    Angle,
    Frequency,
    Temperature,
)


@pytest.mark.parametrize(
    "frequency, expected_wavelength",
    [
        (1 * u.GHz, 0.299792458 * u.m),
        (300 * u.MHz, 0.999308193 * u.m),
        (30 * u.kHz, 9993.08193 * u.m),
    ],
)
def test_wavelength_calculation(frequency, expected_wavelength):
    """
    TODO: validate
    """
    assert_quantity_allclose(wavelength(frequency).to(u.m), expected_wavelength)


# DO NOT MODIFY
@pytest.mark.parametrize(
    "wavelength, expected_frequency",
    [
        (1 * u.m, 299.792458 * u.MHz),
        (10 * u.m, 29.9792458 * u.MHz),
        (0.1 * u.m, 2.99792458 * u.GHz),
    ],
)
def test_frequency_calculation(wavelength, expected_frequency):
    """
    TODO: validate
    """
    assert_quantity_allclose(
        frequency(wavelength).to(expected_frequency.unit), expected_frequency
    )


@pytest.mark.parametrize(
    "func,invalid_input,error_type",
    [
        (wavelength, 1 * u.m, u.UnitConversionError),
        (wavelength, 1.0 * u.m, u.UnitConversionError),
        (frequency, 1 * u.Hz, u.UnitConversionError),
    ],
)
def test_invalid_inputs(func, invalid_input, error_type):
    with pytest.raises(error_type):
        func(invalid_input)


def assert_decibel_equal(actual, expected, atol=0.01):
    # Compare value
    assert np.isclose(
        actual.to_value(expected.unit), expected.value, atol=atol
    ), f"{actual} != {expected}"
    # Compare unit string (should both be 'dB')
    assert str(actual.unit) == str(
        expected.unit
    ), f"Units differ: {actual.unit} != {expected.unit}"


# DO NOT MODIFY
@pytest.mark.parametrize(
    "vswr,return_loss",
    [
        (1.0, float("inf")),
        (1.1, 26.44),
        (1.2, 20.83),
        (1.3, 17.69),
        (1.4, 15.56),
        (1.5, 13.98),
        (1.6, 12.74),
        (1.7, 11.73),
        (1.8, 10.88),
        (1.9, 10.16),
        (2.0, 9.54),
    ],
)
def test_vswr_return_loss_conversions(vswr, return_loss):
    """Test VSWR to return loss and return loss to VSWR conversions."""
    vswr_result = return_loss_to_vswr(return_loss * u.dB)
    assert_quantity_allclose(
        vswr_result, vswr * u.dimensionless, atol=0.01 * u.dimensionless
    )

    return_loss_result = vswr_to_return_loss(vswr * u.dimensionless)
    assert_decibel_equal(return_loss_result, return_loss * u.dB, atol=0.01)


@pytest.mark.parametrize(
    "input_value, factor, expected",
    [
        (100 * u.dimensionless, 10, 20 * u.dB),  # dB for ratios
        (1000 * u.dimensionless, 10, 30 * u.dB),
        (10 * u.dimensionless, 20, 20 * u.dB),
    ],
)
def test_to_dB(input_value, factor, expected):
    assert_decibel_equal(units.to_dB(input_value, factor=factor), expected, atol=0.01)


@pytest.mark.parametrize(
    "input_value, factor, expected",
    [
        (20 * u.dB, 10, 100 * u.dimensionless),
        (30 * u.dB, 10, 1000 * u.dimensionless),
        (20 * u.dB, 20, 10 * u.dimensionless),
    ],
)
def test_to_linear(input_value, factor, expected):
    assert_quantity_allclose(units.to_linear(input_value, factor=factor), expected)


<<<<<<< HEAD
=======
@pytest.mark.parametrize(
    "return_loss, vswr",
    [
        (20 * u.dB, 1.222 * u.dimensionless),
        (float("inf") * u.dB, 1.0 * u.dimensionless),
    ],
)
def test_vswr_return_loss_conversions(return_loss, vswr):
    vswr_result = units.return_loss_to_vswr(return_loss)
    assert_quantity_allclose(vswr_result, vswr, atol=0.01 * u.dimensionless)

    # Use safe_negate for dB quantities
    gamma = (vswr - 1) / (vswr + 1)
    return_loss_result = safe_negate(to_dB(gamma, factor=20))
    assert_decibel_equal(return_loss_result, return_loss, atol=0.01)


>>>>>>> 09774105
def test_return_loss_to_vswr_invalid_input():
    with pytest.raises(ValueError):
        units.return_loss_to_vswr(-1 * u.dB)


def test_vswr_to_return_loss_invalid_input():
    with pytest.raises(ValueError):
        vswr_to_return_loss(0.5 * u.dimensionless)


@pytest.mark.parametrize(
    "input_value, factor, expected",
    [
        (1 * u.W, 10, 0 * u.dBW),
        (10 * u.W, 10, 10 * u.dBW),
        (1 * u.K, 10, 0 * u.dBK),
        (100 * u.K, 10, 20 * u.dBK),
        (1 * u.Hz, 10, 0 * u.dBHz),
        (1000 * u.Hz, 10, 30 * u.dBHz),
        (100 * u.dimensionless, 10, 20 * u.dB),
        (10 * u.dimensionless, 20, 20 * u.dB),
    ],
)
def safe_negate(quantity):
    # Astropy does not allow -quantity for function units, so use multiplication
    return (-1) * quantity


def test_enforce_units_conversion():
    """Test that enforce_units decorator properly converts units."""

    @enforce_units
    def test_angle_function(angle: Angle) -> Angle:
        """Function that expects angle in radians."""
        # This function expects the input to be converted to radians
        # If the decorator works correctly, angle.unit should be u.rad
        assert angle.unit == u.rad, f"Expected radians, got {angle.unit}"
        return angle * 2

    @enforce_units
    def test_frequency_function(freq: Frequency) -> Frequency:
        """Function that expects frequency in Hz."""
        # This function expects the input to be converted to Hz
        assert freq.unit == u.Hz, f"Expected Hz, got {freq.unit}"
        return freq * 2

    @enforce_units
    def test_temperature_function(temp: Temperature) -> Temperature:
        """Function that expects temperature in Kelvin."""
        # This function expects the input to be converted to Kelvin
        assert temp.unit == u.K, f"Expected K, got {temp.unit}"
        return temp + (10 * u.K)

    # Test angle conversion: degrees should be converted to radians
    input_angle = 180 * u.deg  # 180 degrees = π radians
    result_angle = test_angle_function(input_angle)
    expected_radians = np.pi * u.rad
    assert_quantity_allclose(input_angle.to(u.rad), expected_radians)
    assert_quantity_allclose(result_angle, 2 * expected_radians)

    # Test frequency conversion: MHz should be converted to Hz
    input_freq = 1000 * u.MHz  # 1000 MHz = 1e9 Hz
    result_freq = test_frequency_function(input_freq)
    expected_hz = 1e9 * u.Hz
    assert_quantity_allclose(result_freq, 2 * expected_hz)

    # Test temperature conversion: Celsius should be converted to Kelvin
    input_temp = 0 * u.deg_C  # 0°C = 273.15 K
    result_temp = test_temperature_function(input_temp)
    expected_k = 273.15 * u.K
    assert_quantity_allclose(result_temp, expected_k + (10 * u.K), rtol=1e-10)


def test_enforce_units_rejects_incompatible_units():
    """Test that enforce_units decorator rejects incompatible units."""

    @enforce_units
    def test_angle_function(angle: Angle) -> Angle:
        return angle * 2

    # Should raise UnitConversionError for incompatible units
    with pytest.raises(u.UnitConversionError):
        test_angle_function(5 * u.m)  # Length instead of angle

    # Should raise TypeError for raw numbers
    with pytest.raises(TypeError, match="must be provided as an astropy Quantity"):
<<<<<<< HEAD
        test_angle_function(45)  # Raw number instead of Quantity


def test_custom_units_exist():
    """Test that custom units are added to astropy.units"""
    assert hasattr(u, "dBHz")
    assert hasattr(u, "dBW")
    assert hasattr(u, "dBm")
    assert hasattr(u, "dBK")
    assert hasattr(u, "dimensionless")
=======
        test_angle_function(45)  # Raw number instead of Quantity
>>>>>>> 09774105
<|MERGE_RESOLUTION|>--- conflicted
+++ resolved
@@ -11,10 +11,7 @@
     vswr_to_return_loss,
     wavelength,
     frequency,
-<<<<<<< HEAD
-=======
     to_dB,
->>>>>>> 09774105
     enforce_units,
     Angle,
     Frequency,
@@ -131,8 +128,6 @@
     assert_quantity_allclose(units.to_linear(input_value, factor=factor), expected)
 
 
-<<<<<<< HEAD
-=======
 @pytest.mark.parametrize(
     "return_loss, vswr",
     [
@@ -150,7 +145,6 @@
     assert_decibel_equal(return_loss_result, return_loss, atol=0.01)
 
 
->>>>>>> 09774105
 def test_return_loss_to_vswr_invalid_input():
     with pytest.raises(ValueError):
         units.return_loss_to_vswr(-1 * u.dB)
@@ -237,17 +231,13 @@
 
     # Should raise TypeError for raw numbers
     with pytest.raises(TypeError, match="must be provided as an astropy Quantity"):
-<<<<<<< HEAD
         test_angle_function(45)  # Raw number instead of Quantity
 
-
+        
 def test_custom_units_exist():
     """Test that custom units are added to astropy.units"""
     assert hasattr(u, "dBHz")
     assert hasattr(u, "dBW")
     assert hasattr(u, "dBm")
     assert hasattr(u, "dBK")
-    assert hasattr(u, "dimensionless")
-=======
-        test_angle_function(45)  # Raw number instead of Quantity
->>>>>>> 09774105
+    assert hasattr(u, "dimensionless")